# -*- coding: utf-8 -*-
# Pitivi video editor
# Copyright (c) 2012, Matas Brazdeikis <matas@brazdeikis.lt>
#
# This program is free software; you can redistribute it and/or
# modify it under the terms of the GNU Lesser General Public
# License as published by the Free Software Foundation; either
# version 2.1 of the License, or (at your option) any later version.
#
# This program is distributed in the hope that it will be useful,
# but WITHOUT ANY WARRANTY; without even the implied warranty of
# MERCHANTABILITY or FITNESS FOR A PARTICULAR PURPOSE.  See the GNU
# Lesser General Public License for more details.
#
# You should have received a copy of the GNU Lesser General Public
# License along with this program; if not, see <http://www.gnu.org/licenses/>.
from gi.repository import Gdk
from gi.repository import GES
from gi.repository import Gtk

from pitivi.undo.timeline import CommitTimelineFinalizingAction
from pitivi.utils.loggable import Loggable


class Position:
    """Object for configuring the values for alignment. Each Variable should contain a tuple after being set: x, y."""

    TOP_LEFT_CORNER_OUT = None  # Top Left corner, out of the viewer
    LEFT_TOP_OUT = None  # Left, Top out of viewer
    LEFT_CENTER_OUT = None  # Left, Center out of viewer
    LEFT_BOTTOM_OUT = None  # Left, Bottom out of viewer
    BOTTOM_LEFT_CORNER_OUT = None  # Bottom, Left out of viewer

    TOP_RIGHT_CORNER_OUT = None  # Top Right corner, out of the viewer
    RIGHT_TOP_OUT = None  # Right, Top out of viewer
    RIGHT_CENTER_OUT = None  # Right, Center out of viewer
    RIGHT_BOTTOM_OUT = None  # Right, Bottom out of viwer
    BOTTOM_RIGHT_CORNER_OUT = None  # Bottom Right corner

    TOP_LEFT_OUT = None  # Top Center Left, out of viewer
    TOP_CENTER_OUT = None  # Top Center, out of viewer
    TOP_RIGHT_OUT = None  # Top Center Right, out of viewer

    BOTTOM_LEFT_OUT = None  # Bottom Center Left, out of viewer
    BOTTOM_CENTER_OUT = None  # Bottom Center, out of viewer
    BOTTOM_RIGHT_OUT = None  # Bottom Center Right, out of viewer

    TOP_LEFT = None  # Top Left, inside the viewer
    TOP_CENTER = None  # Top Center, inside the viewer
    TOP_RIGHT = None  # Top right, inside the viewer
    LEFT_CENTER = None  # Left Center, inside the viewer
    CENTER = None  # Center, inside the viewer
    RIGHT_CENTER = None  # Right Center, inside the viewer
    BOTTOM_LEFT = None  # Bottom Left, inside the viewer
    BOTTOM_CENTER = None  # Bottom Center, inside the viewer
    BOTTOM_RIGHT = None  # Bottom Right, inside the viewer


class AlignmentEditor(Gtk.EventBox, Loggable):
    """Widget for configuring a title.

    Attributes:
        app (Pitivi): The app.
        _project (Project): The project.
    """

    __gtype_name__ = "AlignmentEditor"

    def __init__(self, app):
        Gtk.EventBox.__init__(self)
        Loggable.__init__(self)
        self.app = app
        self.source = None
        self._project = None
        self._selection = None
        self._selected_clip = None
        self._mouse_x = 0
        self._mouse_y = 0

        self.connect('button-release-event', self._button_release_event_cb)
        self.connect('motion-notify-event', self._motion_notify_event_cb)
        self.add_events(Gdk.EventMask.POINTER_MOTION_MASK)

        self.app.project_manager.connect_after(
            "new-project-loaded", self._new_project_loaded_cb)

    def _new_project_loaded_cb(self, unused_project_manager, project):
        if self._selection is not None:
            self._selection.disconnect_by_func(self._selection_changed_cb)
            self._selection = None
        if project:
            self._selection = project.ges_timeline.ui.selection
            self._selection.connect('selection-changed', self._selection_changed_cb)
        self._project = project

    def _get_clip_position(self):
        x = self.source.get_child_property("posx").value
        y = self.source.get_child_property("posy").value
        return x, y

    def _get_clip_width_height(self):
        width = self.source.get_child_property("width").value
        height = self.source.get_child_property("height").value
        return width, height

    def _set_clip_position(self, new_x, new_y):
        # Set the posx of the clip
        self.source.set_child_property("posx", new_x)
        # Set the posy of the clip
        self.source.set_child_property("posy", new_y)

    def _set_clip_width_height(self, new_width, new_height):
        # Set the new width of the clip
        self.source.set_child_property("width", new_width)
        # Set the new height of the clip
        self.source.set_child_property("height", new_height)

    def __draw_rectangle(self, cr, x, y, w, h):
        cr.rectangle(x, y, w, h)

    def _button_release_event_cb(self, widget, event):
        selected_box, _, _ = self.get_cursor_positons()
        pipeline = self._project.pipeline
        if selected_box is not None:
            with self.app.action_log.started("update alignment",
                                             finalizing_action=CommitTimelineFinalizingAction(pipeline),
                                             toplevel=True):
                self._set_clip_position(selected_box[0], selected_box[1])
                self._project.pipeline.commit_timeline()

    def _motion_notify_event_cb(self, widget, event):
        self._mouse_x = event.x
        self._mouse_y = event.y
        self.queue_draw()

    def do_draw(self, cr):
        # Determine what color to draw widget depending on Pitivi theme
        if self.app.settings.useDarkTheme:
            cr.set_source_rgb(1, 1, 1)
        else:
            cr.set_source_rgb(0, 0, 0)
<<<<<<< HEAD
        self._draw_frame(cr)
=======
        # Draw the widget
        cr.move_to(180, 90)
        cr.line_to(180, 110)

        cr.move_to(180, 210)
        cr.line_to(180, 230)

        cr.move_to(90, 160)
        cr.line_to(110, 160)

        cr.move_to(250, 160)
        cr.line_to(270, 160)

        cr.move_to(100, 100)
        cr.line_to(100, 60)

        cr.move_to(100, 100)
        cr.line_to(60, 100)

        cr.move_to(100, 220)
        cr.line_to(100, 260)

        cr.move_to(100, 220)
        cr.line_to(60, 220)

        cr.move_to(260, 100)
        cr.line_to(260, 60)

        cr.move_to(260, 100)
        cr.line_to(300, 100)

        cr.move_to(260, 220)
        cr.line_to(300, 220)

        cr.move_to(260, 220)
        cr.line_to(260, 260)

        x = 100
        y = 100
        w = 160
        h = 120
        self.__draw_rectangle(cr, x, y, w, h)
>>>>>>> a3f17e3e
        cr.stroke()

        # Highlight the box that the cursor is hovering over
        current_box, x, y = self.get_cursor_positons()
        if current_box is not None:
            self.__draw_rectangle(cr, x, y, 80, 60)
            cr.set_source_rgb(1, 0.1, 0)
            cr.fill()
            cr.stroke()

<<<<<<< HEAD
    def _draw_frame(self, cr):
        width = self.get_allocated_width()
        height = self.get_allocated_height()
        self.set_margin_start(width * 0.1)
        self.set_margin_end(width * 0.1)
        self.set_margin_top(height * 0.1)
        self.set_margin_bottom(height * 0.1)
        # How far the line should be displaced from the edge of the widget
        line_offset = width * (1 / 7)

        cr.move_to(0, line_offset)
        cr.line_to(width - 0, line_offset)

        cr.move_to(0, height - line_offset)
        cr.line_to(width - 0, height - line_offset)

        cr.move_to(line_offset, 0)
        cr.line_to(line_offset, height - 0)

        cr.move_to(width - line_offset, 0)
        cr.line_to(width - line_offset, height - 0)

        cr.stroke()

=======
>>>>>>> a3f17e3e
    def get_cursor_positons(self):
        """Returns position of mouse and which box it is located in.

        Format:
        1) [x,y] - which box it cursor is in in x,y format
        2) x - x axis point for top left of rectangle to be drawn.
        3) y - y axis point for top left of rectangle to be drawn.
        """
        if 20 < self._mouse_x <= 100 and 60 < self._mouse_y <= 99:
            return Position.TOP_LEFT_CORNER_OUT, 20, 40
        if 20 < self._mouse_x <= 100 < self._mouse_y <= 140:
            return Position.LEFT_TOP_OUT, 20, 100
        if 20 < self._mouse_x <= 100 and 141 < self._mouse_y <= 181:
            return Position.LEFT_CENTER_OUT, 20, 130
        if 20 < self._mouse_x <= 100 and 182 < self._mouse_y <= 221:
            return Position.LEFT_BOTTOM_OUT, 20, 160
        if 20 < self._mouse_x <= 100 and 221 < self._mouse_y <= 280:
            return Position.BOTTOM_LEFT_CORNER_OUT, 20, 220

        if 100 < self._mouse_x <= 153 and 60 < self._mouse_y <= 99:
            return Position.TOP_LEFT_OUT, 100, 40
        if 100 < self._mouse_x <= 153 and 100 < self._mouse_y <= 140:
            return Position.TOP_LEFT, 100, 100
        if 100 < self._mouse_x <= 153 and 141 < self._mouse_y <= 181:
            return Position.LEFT_CENTER, 100, 130
        if 100 < self._mouse_x <= 153 and 182 < self._mouse_y <= 221:
            return Position.BOTTOM_LEFT, 100, 160
        if 100 < self._mouse_x <= 153 and 221 < self._mouse_y <= 280:
            return Position.BOTTOM_LEFT_OUT, 100, 220

        if 154 < self._mouse_x <= 204 and 60 < self._mouse_y <= 99:
            return Position.TOP_CENTER_OUT, 140, 40
        if 154 < self._mouse_x <= 204 and 100 < self._mouse_y <= 140:
            return Position.TOP_CENTER, 140, 100
        if 154 < self._mouse_x <= 204 and 141 < self._mouse_y <= 181:
            return Position.CENTER, 140, 130
        if 154 < self._mouse_x <= 204 and 182 < self._mouse_y <= 221:
            return Position.BOTTOM_CENTER, 140, 160
        if 154 < self._mouse_x <= 204 and 221 < self._mouse_y <= 280:
            return Position.BOTTOM_CENTER_OUT, 140, 220

        if 205 < self._mouse_x <= 260 and 60 < self._mouse_y <= 99:
            return Position.TOP_RIGHT_OUT, 180, 40
        if 205 < self._mouse_x <= 260 and 100 < self._mouse_y <= 140:
            return Position.TOP_RIGHT, 180, 100
        if 205 < self._mouse_x <= 260 and 141 < self._mouse_y <= 181:
            return Position.RIGHT_CENTER, 180, 130
        if 205 < self._mouse_x <= 260 and 182 < self._mouse_y <= 221:
            return Position.BOTTOM_RIGHT, 180, 160
        if 205 < self._mouse_x <= 260 and 221 < self._mouse_y <= 280:
            return Position.BOTTOM_RIGHT_OUT, 180, 220

        if 261 < self._mouse_x <= 320 and 60 < self._mouse_y <= 99:
            return Position.TOP_RIGHT_CORNER_OUT, 261, 40
        if 261 < self._mouse_x <= 320 and 100 < self._mouse_y <= 140:
            return Position.RIGHT_TOP_OUT, 261, 100
        if 261 < self._mouse_x <= 320 and 141 < self._mouse_y <= 181:
            return Position.RIGHT_CENTER_OUT, 261, 130
        if 261 < self._mouse_x <= 320 and 182 < self._mouse_y <= 221:
            return Position.RIGHT_BOTTOM_OUT, 261, 160
        if 261 < self._mouse_x <= 320 and 221 < self._mouse_y <= 280:
            return Position.BOTTOM_RIGHT_CORNER_OUT, 261, 220

        return None, 0, 0

    def __set_source(self, source):
        self.source = source
        if self.source:
            self.source.connect("deep-notify", self.__source_property_changed_cb)

    def __source_property_changed_cb(self, unused_source, unused_element, param):
        self._set_object_values()

    def _selection_changed_cb(self, unused_timeline):
        if len(self._selection) == 1:
            clip = list(self._selection)[0]
            source = clip.find_track_element(None, GES.VideoSource)
            if source:
                self._selected_clip = clip
                self.__set_source(source)
                self.app.gui.editor.viewer.overlay_stack.select(source)
                self._set_object_values()
                return

        # Deselect
        if self._selected_clip:
            self._selected_clip = None
            self._project.pipeline.commit_timeline()
        self.__set_source(None)

    def _set_object_values(self):
        # Get all the necessary information
        project_height = self._project.videoheight
        project_width = self._project.videowidth
<<<<<<< HEAD
        video_width, video_height = self._get_clip_size()
=======
        video_height = self._get_clip_width_height()[1]
        video_width = self._get_clip_width_height()[0]
>>>>>>> a3f17e3e
        middle_x = video_width / 2
        middle_y = video_height / 2
        # Set all the values for the left, outside the viewer
        Position.TOP_LEFT_CORNER_OUT = (-video_width, -video_height)
        Position.LEFT_TOP_OUT = (-video_width, 0)
        Position.LEFT_CENTER_OUT = (-video_width, project_height / 2 - middle_y)
        Position.LEFT_BOTTOM_OUT = (-video_width, project_height - video_height)
        Position.BOTTOM_LEFT_CORNER_OUT = (-video_width, project_height)
        # Set all the values for the right, outside the viewer
        Position.TOP_RIGHT_CORNER_OUT = (project_width, -video_height)
        Position.RIGHT_TOP_OUT = (project_width, 0)
        Position.RIGHT_CENTER_OUT = (project_width, project_height / 2 - middle_y)
        Position.RIGHT_BOTTOM_OUT = (project_width, project_height - video_height)
        Position.BOTTOM_RIGHT_CORNER_OUT = (project_width, project_height)
        # Set all the values for the top section, outside of the viewer
        Position.TOP_LEFT_OUT = (0, -video_height)
        Position.TOP_CENTER_OUT = (project_width / 2 - middle_x, -video_height)
        Position.TOP_RIGHT_OUT = (project_width - video_width, -video_height)
        # Set all the values for the bottom section, outside of the viewer
        Position.BOTTOM_LEFT_OUT = (0, project_height)
        Position.BOTTOM_CENTER_OUT = (project_width / 2 - middle_x, project_height)
        Position.BOTTOM_RIGHT_OUT = (project_width - video_width, project_height)
        # Set all the values for inside the viewer
        Position.TOP_LEFT = (0, 0)
        Position.TOP_CENTER = (project_width / 2 - middle_x, 0)
        Position.TOP_RIGHT = (project_width - video_width, 0)
        Position.LEFT_CENTER = (0, project_height / 2 - middle_y)
        Position.CENTER = (project_width / 2 - middle_x, project_height / 2 - middle_y)
        Position.RIGHT_CENTER = (project_width - video_width, project_height / 2 - middle_y)
        Position.BOTTOM_LEFT = (0, project_height - video_height)
        Position.BOTTOM_CENTER = (project_width / 2 - middle_x, project_height - middle_y * 2)
        Position.BOTTOM_RIGHT = (project_width - video_width, project_height - video_height)<|MERGE_RESOLUTION|>--- conflicted
+++ resolved
@@ -139,52 +139,7 @@
             cr.set_source_rgb(1, 1, 1)
         else:
             cr.set_source_rgb(0, 0, 0)
-<<<<<<< HEAD
         self._draw_frame(cr)
-=======
-        # Draw the widget
-        cr.move_to(180, 90)
-        cr.line_to(180, 110)
-
-        cr.move_to(180, 210)
-        cr.line_to(180, 230)
-
-        cr.move_to(90, 160)
-        cr.line_to(110, 160)
-
-        cr.move_to(250, 160)
-        cr.line_to(270, 160)
-
-        cr.move_to(100, 100)
-        cr.line_to(100, 60)
-
-        cr.move_to(100, 100)
-        cr.line_to(60, 100)
-
-        cr.move_to(100, 220)
-        cr.line_to(100, 260)
-
-        cr.move_to(100, 220)
-        cr.line_to(60, 220)
-
-        cr.move_to(260, 100)
-        cr.line_to(260, 60)
-
-        cr.move_to(260, 100)
-        cr.line_to(300, 100)
-
-        cr.move_to(260, 220)
-        cr.line_to(300, 220)
-
-        cr.move_to(260, 220)
-        cr.line_to(260, 260)
-
-        x = 100
-        y = 100
-        w = 160
-        h = 120
-        self.__draw_rectangle(cr, x, y, w, h)
->>>>>>> a3f17e3e
         cr.stroke()
 
         # Highlight the box that the cursor is hovering over
@@ -195,7 +150,6 @@
             cr.fill()
             cr.stroke()
 
-<<<<<<< HEAD
     def _draw_frame(self, cr):
         width = self.get_allocated_width()
         height = self.get_allocated_height()
@@ -220,8 +174,6 @@
 
         cr.stroke()
 
-=======
->>>>>>> a3f17e3e
     def get_cursor_positons(self):
         """Returns position of mouse and which box it is located in.
 
@@ -316,12 +268,7 @@
         # Get all the necessary information
         project_height = self._project.videoheight
         project_width = self._project.videowidth
-<<<<<<< HEAD
         video_width, video_height = self._get_clip_size()
-=======
-        video_height = self._get_clip_width_height()[1]
-        video_width = self._get_clip_width_height()[0]
->>>>>>> a3f17e3e
         middle_x = video_width / 2
         middle_y = video_height / 2
         # Set all the values for the left, outside the viewer
