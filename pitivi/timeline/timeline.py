# -*- coding: utf-8 -*-
# Pitivi video editor
# Copyright (c) 2013, Mathieu Duponchelle <mduponchelle1@gmail.com>
#
# This program is free software; you can redistribute it and/or
# modify it under the terms of the GNU Lesser General Public
# License as published by the Free Software Foundation; either
# version 2.1 of the License, or (at your option) any later version.
#
# This program is distributed in the hope that it will be useful,
# but WITHOUT ANY WARRANTY; without even the implied warranty of
# MERCHANTABILITY or FITNESS FOR A PARTICULAR PURPOSE.  See the GNU
# Lesser General Public License for more details.
#
# You should have received a copy of the GNU Lesser General Public
# License along with this program; if not, see <http://www.gnu.org/licenses/>.
import os
from gettext import gettext as _

from gi.repository import Gdk
from gi.repository import GES
from gi.repository import Gio
from gi.repository import GLib
from gi.repository import Gst
from gi.repository import Gtk

from pitivi.action_search_bar import ActionSearchBar
from pitivi.autoaligner import AlignmentProgressDialog
from pitivi.autoaligner import AutoAligner
from pitivi.configure import get_ui_dir
from pitivi.configure import in_devel
from pitivi.dialogs.prefs import PreferencesDialog
from pitivi.settings import GlobalSettings
from pitivi.timeline.elements import Clip
from pitivi.timeline.elements import TransitionClip
from pitivi.timeline.elements import TrimHandle
from pitivi.timeline.layer import Layer
from pitivi.timeline.layer import LayerControls
from pitivi.timeline.layer import SpacedSeparator
from pitivi.timeline.markers import MarkersBox
from pitivi.timeline.previewers import Previewer
from pitivi.timeline.ruler import ScaleRuler
from pitivi.undo.timeline import CommitTimelineFinalizingAction
from pitivi.utils.loggable import Loggable
from pitivi.utils.misc import asset_get_duration
from pitivi.utils.proxy import get_proxy_target
from pitivi.utils.timeline import EditingContext
from pitivi.utils.timeline import SELECT
from pitivi.utils.timeline import Selection
from pitivi.utils.timeline import TimelineError
from pitivi.utils.timeline import UNSELECT
from pitivi.utils.timeline import Zoomable
from pitivi.utils.ui import EFFECT_TARGET_ENTRY
from pitivi.utils.ui import LAYER_HEIGHT
from pitivi.utils.ui import PLAYHEAD_COLOR
from pitivi.utils.ui import PLAYHEAD_WIDTH
from pitivi.utils.ui import SEPARATOR_HEIGHT
from pitivi.utils.ui import set_cairo_color
from pitivi.utils.ui import set_children_state_recurse
from pitivi.utils.ui import SNAPBAR_COLOR
from pitivi.utils.ui import SNAPBAR_WIDTH
from pitivi.utils.ui import SPACING
from pitivi.utils.ui import TOUCH_INPUT_SOURCES
from pitivi.utils.ui import unset_children_state_recurse
from pitivi.utils.ui import URI_TARGET_ENTRY
from pitivi.utils.widgets import ZoomBox


# Creates new layer if a clip is held at layers separator after this time interval
SEPARATOR_ACCEPTING_DROP_INTERVAL_MS = 1000


GlobalSettings.add_config_option('edgeSnapDeadband',
                                 section="user-interface",
                                 key="edge-snap-deadband",
                                 default=5,
                                 notify=True)

PreferencesDialog.add_numeric_preference('edgeSnapDeadband',
                                         section="timeline",
                                         label=_("Snap distance"),
                                         description=_("Threshold (in pixels) at which two clips will snap together "
                                                       "when dragging or trimming."),
                                         lower=0)

GlobalSettings.add_config_option('imageClipLength',
                                 section="user-interface",
                                 key="image-clip-length",
                                 default=1000,
                                 notify=True)

PreferencesDialog.add_numeric_preference('imageClipLength',
                                         section="timeline",
                                         label=_("Image clip duration"),
                                         description=_(
                                             "Default clip length (in milliseconds) of images when inserting on the timeline."),
                                         lower=1)

GlobalSettings.add_config_option('leftClickAlsoSeeks',
                                 section="user-interface",
                                 key="left-click-to-select",
                                 default=True,
                                 notify=True)

PreferencesDialog.add_toggle_preference('leftClickAlsoSeeks',
                                        section="timeline",
                                        label=_("Left click also seeks"),
                                        description=_(
                                            "Whether left-clicking also seeks besides selecting and editing clips."))

GlobalSettings.add_config_option("timelineAutoRipple",
                                 section="user-interface",
                                 key="timeline-autoripple",
                                 default=False)


class Marquee(Gtk.Box, Loggable):
    """Widget representing a selection area inside the timeline.

    Args:
        timeline (Timeline): The timeline indirectly containing the marquee.
    """

    __gtype_name__ = "PitiviMarquee"

    def __init__(self, timeline):
        Gtk.Box.__init__(self)
        Loggable.__init__(self)

        self._timeline = timeline
        self.start_x, self.start_y = 0, 0
        self.end_x, self.end_y = self.start_x, self.start_y

        self.props.no_show_all = True
        self.hide()

        self.get_style_context().add_class("Marquee")

    def hide(self):
        """Hides and resets the widget."""
        self.start_x, self.start_y = 0, 0
        self.props.height_request = -1
        self.props.width_request = -1
        self.set_visible(False)

    def set_start_position(self, event):
        """Sets the first corner of the marquee.

        Args:
            event (Gdk.EventButton): The button pressed event which might
                start a select operation.
        """
        event_widget = Gtk.get_event_widget(event)
        self.start_x, self.start_y = event_widget.translate_coordinates(
            self._timeline.layout.layers_vbox, event.x, event.y)
        self.end_x, self.end_y = self.start_x, self.start_y

        self.props.width_request = 0
        self.props.height_request = 0
        self.set_visible(True)

    def move(self, event):
        """Sets the second corner of the marquee.

        Args:
            event (Gdk.EventMotion): The motion event which contains
                the coordinates of the second corner.
        """
        event_widget = Gtk.get_event_widget(event)
        self.end_x, self.end_y = event_widget.translate_coordinates(
            self._timeline.layout.layers_vbox, event.x, event.y)

        x = min(self.start_x, self.end_x)
        y = min(self.start_y, self.end_y)
        self.get_parent().move(self, x, y)

        self.props.width_request = abs(self.start_x - self.end_x)
        self.props.height_request = abs(self.start_y - self.end_y)

    def find_clips(self):
        """Finds the clips which intersect the marquee.

        Returns:
            List[GES.Clip]: The clips under the marquee.
        """
        if self.props.width_request == 0:
            return []

        start_layer = self._timeline.get_layer_at(self.start_y)[0]
        end_layer = self._timeline.get_layer_at(self.end_y)[0]
        start_pos = max(0, self._timeline.pixel_to_ns(self.start_x))
        end_pos = max(0, self._timeline.pixel_to_ns(self.end_x))

        return self._timeline.get_clips_in_between(start_layer, end_layer,
                                                   start_pos, end_pos)


class LayersLayout(Gtk.Layout, Zoomable, Loggable):
    """Layout for displaying scrollable layers, the playhead, snap indicator.

    The layers are actual widgets in a vertical Gtk.Box.
    The playhead and the snap indicator are drawn on top in do_draw().

    Args:
        timeline (Timeline): The timeline indirectly containing the layout.

    Attributes:
        snap_position (int): The time where the snapbar should appear.
        playhead_position (int): The time where the playhead should appear.
    """

    def __init__(self, timeline):
        Gtk.Layout.__init__(self)
        Zoomable.__init__(self)
        Loggable.__init__(self)

        self._timeline = timeline

        self.snap_position = 0
        self.playhead_position = 0

        self.layers_vbox = Gtk.Box(orientation=Gtk.Orientation.VERTICAL)
        self.layers_vbox.get_style_context().add_class("LayersBox")
        self.put(self.layers_vbox, 0, 0)

        self.marquee = Marquee(timeline)
        self.put(self.marquee, 0, 0)

        self.layers_vbox.connect("size-allocate", self.__size_allocate_cb)

    def zoom_changed(self):
        # The width of the area/workspace changes when the zoom level changes.
        self.update_width()
        # Required so the playhead is redrawn.
        self.queue_draw()

    def do_draw(self, cr):
        """Draws the children and indicators."""
        Gtk.Layout.do_draw(self, cr)

        self.__draw_playhead(cr)
        self.__draw_snap_indicator(cr)

    def __draw_playhead(self, cr):
        """Draws the playhead line."""
        offset = self.get_hadjustment().get_value()
        position = max(0, self.playhead_position)
        x = self.ns_to_pixel(position) - offset
        self.__draw_vertical_bar(cr, x, PLAYHEAD_WIDTH, PLAYHEAD_COLOR)

    def __draw_snap_indicator(self, cr):
        """Draws a snapping indicator line."""
        offset = self.get_hadjustment().get_value()
        x = self.ns_to_pixel(self.snap_position) - offset
        if x <= 0:
            return

        self.__draw_vertical_bar(cr, x, SNAPBAR_WIDTH, SNAPBAR_COLOR)

    def __draw_vertical_bar(self, cr, xpos, width, color):
        if xpos < 0:
            return

        # Add 0.5 so the line is sharp, xpos represents the center of the line.
        xpos += 0.5
        height = self.get_allocated_height()
        cr.set_line_width(width)
        cr.move_to(xpos, 0)
        set_cairo_color(cr, color)
        cr.line_to(xpos, height)
        cr.stroke()

    def update_width(self):
        """Updates the width of the area and the width of the layers_vbox."""
        ges_timeline = self._timeline.ges_timeline
        view_width = self.get_allocated_width()
        space_at_the_end = view_width * 2 / 3
        duration = 0 if not ges_timeline else ges_timeline.props.duration
        width = self.ns_to_pixel(duration) + space_at_the_end
        width = max(view_width, width)

        self.log("Updating the width_request of the layers_vbox: %s", width)
        # This triggers a renegotiation of the size, meaning
        # layers_vbox's "size-allocate" will be emitted, see __size_allocate_cb.
        self.layers_vbox.props.width_request = width

    def __size_allocate_cb(self, unused_widget, allocation):
        """Sets the size of the scrollable area to fit the layers_vbox."""
        self.log("The size of the layers_vbox changed: %sx%s", allocation.width, allocation.height)
        self.props.width = allocation.width
        # The additional space is for the 'Add layer' button.
        self.props.height = allocation.height + LAYER_HEIGHT / 2


class Timeline(Gtk.EventBox, Zoomable, Loggable):
    """Container for the the layers controls and representation.

    Attributes:
        _project (Project): The project.
    """

    __gtype_name__ = "PitiviTimeline"

    def __init__(self, app, size_group):
        Gtk.EventBox.__init__(self)
        Zoomable.__init__(self)
        Loggable.__init__(self)

        self.app = app
        self._project = None
        self.ges_timeline = None

        self.props.can_focus = False

        hbox = Gtk.Box(orientation=Gtk.Orientation.HORIZONTAL)
        self.add(hbox)

        self.layout = LayersLayout(self)
        self.layout.props.can_focus = True
        self.layout.props.can_default = True
        self.hadj = self.layout.get_hadjustment()
        self.vadj = self.layout.get_vadjustment()
        hbox.pack_end(self.layout, True, True, 0)

        self._layers_controls_vbox = Gtk.Box(orientation=Gtk.Orientation.VERTICAL)
        self._layers_controls_vbox.props.hexpand = False
        self._layers_controls_vbox.props.valign = Gtk.Align.START
        size_group.add_widget(self._layers_controls_vbox)

        # Stuff the layers controls in a ScrolledWindow so they can be scrolled.
        # Use self.layout's hadj to scroll the controls in sync with the layers.
        scrolled_window = Gtk.ScrolledWindow(vadjustment=self.vadj)
        scrolled_window.props.propagate_natural_width = True
        scrolled_window.props.vscrollbar_policy = Gtk.PolicyType.EXTERNAL
        scrolled_window.add(self._layers_controls_vbox)
        hbox.pack_start(scrolled_window, False, False, 0)

        self.add_layer_button = Gtk.Button.new_with_label(_("Add layer"))
        self.add_layer_button.props.margin = SPACING
        self.add_layer_button.set_halign(Gtk.Align.CENTER)
        self.add_layer_button.show()
        self.add_layer_button.set_action_name("timeline.add-layer")
        self._layers_controls_vbox.pack_end(self.add_layer_button, False, False, 0)

        self.get_style_context().add_class("Timeline")
        self.props.expand = True
        self.get_accessible().set_name("timeline canvas")

        # A window is needed to receive BUTTON_* events. This is the reason why
        # Timeline is a Gtk.EventBox subclass and not directly a Gtk.Box,
        # see `hbox` above.
        assert self.get_has_window()
        # A lot of operations go through the handlers of these events.
        self.add_events(Gdk.EventType.BUTTON_PRESS | Gdk.EventType.BUTTON_RELEASE)

        # Whether the entire timeline content is in view and
        # it should be kept that way if it makes sense.
        self.zoomed_fitted = True

        # A list of (controls separator, layers separator) tuples.
        self._separators = []
        # Whether the user is dragging a layer.
        self.__moving_layer = None

        self._separator_accepting_drop = False
        self._separator_accepting_drop_id = 0
        self.__last_position = 0
        self.scrubbing = False
        self._scrolling = False
        # The parameters for the delayed scroll to be performed after
        # the layers box is allocated a size.
        self.delayed_scroll = {}
        self.__next_seek_position = None

        # Clip selection.
        self.selection = Selection()
        # The last layer where the user clicked.
        self.last_clicked_layer = None
        # Position where the user last clicked.
        self.last_click_pos = 0

        # Clip editing.
        # Which clip widget is being edited.
        self.dragging_element = None
        # The GES.Group in case there are one or more clips being dragged.
        self.dragging_group = None
        # Which handle of the dragging_element has been clicked, if any.
        # If set, it means we are in a trim operation.
        self.__clicked_handle = None
        # The GES object for controlling the operation.
        self.editing_context = None
        # Whether dragging_element really got dragged.
        self.__got_dragged = False
        # The x of the event which starts the drag operation.
        self.__drag_start_x = 0
        # The current layer on which the operation is performed.
        self._on_layer = None
        # The separators immediately above or below _on_layer
        # on which the operation will be performed.
        # Implies a new layer will be created.
        self.__on_separators = []

        # Drag & dropping assets from outside.

        # Set to True when a clip has been dragged because the first
        # button-release-event on the clip should be ignored.
        self.got_dragged = False
        # Whether the drop data has been received. See self.drop_data below.
        self.drop_data_ready = False
        # What's being dropped, for example asset URIs.
        self.drop_data = None
        # Whether clips have been created in the current drag & drop.
        self.dropping_clips = False
        # The list of (Layer, Clip) tuples dragged into the timeline.
        self.__last_clips_on_leave = None

        # To be able to receive effects dragged on clips.
        self.drag_dest_set(0, [EFFECT_TARGET_ENTRY], Gdk.DragAction.COPY)
        # To be able to receive assets dragged from the media library.
        self.drag_dest_add_uri_targets()

        self.connect("drag-motion", self._drag_motion_cb)
        self.connect("drag-leave", self._drag_leave_cb)
        self.connect("drag-drop", self._drag_drop_cb)
        self.connect("drag-data-received", self._drag_data_received_cb)

        self.app.settings.connect("edgeSnapDeadbandChanged",
                                  self.__snap_distance_changed_cb)

        self.layout.layers_vbox.connect_after("size-allocate", self.__size_allocate_cb)

    def __size_allocate_cb(self, unused_widget, unused_allocation):
        """Handles the layers vbox size allocations."""
        if self.delayed_scroll:
            self.scroll_to_playhead(**self.delayed_scroll)

    @property
    def media_types(self):
        """Gets the media types present in the layers.

        Returns:
            GES.TrackType: The type of media available in the timeline.
        """
        media_types = GES.TrackType(0)

        for ges_layer in self.ges_timeline.get_layers():
            media_types |= ges_layer.ui.media_types

            if ((media_types & GES.TrackType.AUDIO) and
                    (media_types & GES.TrackType.VIDEO)):
                break

        return media_types

    def set_project(self, project):
        """Connects to the GES.Timeline holding the project."""
        if self.ges_timeline is not None:
            self.disconnect_by_func(self._button_press_event_cb)
            self.disconnect_by_func(self._button_release_event_cb)
            self.disconnect_by_func(self._motion_notify_event_cb)

            self.ges_timeline.disconnect_by_func(self._duration_changed_cb)
            self.ges_timeline.disconnect_by_func(self._layer_added_cb)
            self.ges_timeline.disconnect_by_func(self._layer_removed_cb)
            self.ges_timeline.disconnect_by_func(self.__snapping_started_cb)
            self.ges_timeline.disconnect_by_func(self.__snapping_ended_cb)
            for ges_layer in self.ges_timeline.get_layers():
                self._remove_layer(ges_layer)

            self.ges_timeline.ui = None
            self.ges_timeline = None

        if self._project:
            self._project.pipeline.disconnect_by_func(self._position_cb)

        self._project = project
        if self._project:
            self._project.pipeline.connect('position', self._position_cb)
            self.ges_timeline = self._project.ges_timeline

        if self.ges_timeline is None:
            return

        self.ges_timeline.ui = self

        for ges_layer in self.ges_timeline.get_layers():
            self._add_layer(ges_layer)
        self.__update_layers()

        self.ges_timeline.connect("notify::duration", self._duration_changed_cb)
        self.ges_timeline.connect("layer-added", self._layer_added_cb)
        self.ges_timeline.connect("layer-removed", self._layer_removed_cb)
        self.ges_timeline.connect("snapping-started", self.__snapping_started_cb)
        self.ges_timeline.connect("snapping-ended", self.__snapping_ended_cb)

        self.connect("button-press-event", self._button_press_event_cb)
        self.connect("button-release-event", self._button_release_event_cb)
        self.connect("motion-notify-event", self._motion_notify_event_cb)

        self.layout.update_width()

    def _duration_changed_cb(self, ges_timeline, pspec):
        self.layout.update_width()

    def scroll_to_playhead(self, align=None, when_not_in_view=False, delayed=False):
        """Scrolls so that the playhead is in view.

        Args:
            align (Optional[Gtk.Align]): Where the playhead should be
                post-scroll.
            when_not_in_view (Optional[bool]): When True, scrolls only if
                the playhead is not in view.
            delayed (Optional[bool]): When True, the scroll will be done only
                after the layers box size allocation is updated.
        """
        self.debug("Scrolling to playhead, delayed=%s", delayed)
        if delayed:
            self.delayed_scroll = {"align": align, "when_not_in_view": when_not_in_view}
            return

        # If a scroll is forced, forget about the delayed scroll, if any.
        self.delayed_scroll = {}

        layout_width = self.layout.get_allocation().width
        if when_not_in_view:
            x = self.ns_to_pixel(self.__last_position) - self.hadj.get_value()
            if 0 <= x <= layout_width:
                return

        # Deciding the new position of the playhead in the timeline's view.
        if align == Gtk.Align.START:
            delta = 100
        elif align == Gtk.Align.END:
            delta = layout_width - 100
        else:
            # Center.
            delta = layout_width / 2
        self.hadj.set_value(self.ns_to_pixel(self.__last_position) - delta)

    def _position_cb(self, pipeline, position):
        if self.__last_position == position:
            return

        self.__last_position = position
        self.layout.playhead_position = position
        self.layout.queue_draw()
        layout_width = self.layout.get_allocation().width
        x = self.ns_to_pixel(self.__last_position) - self.hadj.get_value()
        if pipeline.playing() and x > layout_width - 100:
            self.scroll_to_playhead(Gtk.Align.START)
        if not pipeline.playing():
            self.update_visible_overlays()

    def __snapping_started_cb(self, unused_timeline, unused_obj1, unused_obj2, position):
        """Handles a clip snap update operation."""
        self.layout.snap_position = position
        self.layout.queue_draw()

    def __snapping_ended_cb(self, *unused_args):
        self.__end_snap()

    def __end_snap(self):
        """Updates the UI to reflect the snap has ended."""
        self.layout.snap_position = 0
        self.layout.queue_draw()

    def update_snapping_distance(self):
        """Updates the snapping distance of self.ges_timeline."""
        self.ges_timeline.set_snapping_distance(
            Zoomable.pixel_to_ns(self.app.settings.edgeSnapDeadband))

    def __snap_distance_changed_cb(self, unused_settings):
        """Handles the change of the snapping distance by the user."""
        self.update_snapping_distance()

    # Gtk.Widget virtual methods implementation

    def do_get_preferred_height(self):
        minimum = SEPARATOR_HEIGHT + LAYER_HEIGHT + SEPARATOR_HEIGHT
        if not self.ges_timeline:
            count = 0
        else:
            count = len(self.ges_timeline.get_layers())
        count = max(1, count)
        natural = SEPARATOR_HEIGHT + count * (LAYER_HEIGHT + SEPARATOR_HEIGHT)
        return minimum, natural

    # ------------- #
    # util methods  #
    # ------------- #

    def _get_parent_of_type(self, widget, _type):
        """Gets a clip from a child widget.

        Args:
            widget (Gtk.Widget): A child of the clip.
            _type (type): The type the clip should be.
        """
        if isinstance(widget, _type):
            return widget

        parent = widget.get_parent()
        while parent is not None and parent != self:
            if isinstance(parent, _type):
                return parent

            parent = parent.get_parent()
        return None

    # Gtk events management

    def do_scroll_event(self, event):
        res, delta_x, delta_y = event.get_scroll_deltas()
        if not res:
            res, direction = event.get_scroll_direction()
            if not res:
                self.error("Could not get scroll delta")
                return False

            if direction == Gdk.ScrollDirection.UP:
                delta_y = -1.0
            elif direction == Gdk.ScrollDirection.DOWN:
                delta_y = 1.0
            else:
                self.error("Could not handle %s scroll event", direction)
                return False

        event_widget = Gtk.get_event_widget(event)
        if event.get_state() & (Gdk.ModifierType.CONTROL_MASK |
                                Gdk.ModifierType.MOD1_MASK):
            # Zoom.
            x, unused_y = event_widget.translate_coordinates(self.layout.layers_vbox, event.x, event.y)
            # Figure out first where to scroll at the end.
            if event.get_state() & Gdk.ModifierType.CONTROL_MASK:
                # The time at the mouse cursor.
                position = self.pixel_to_ns(x)
            else:
                # The time at the playhead.
                position = self.__last_position
            if delta_y > 0:
                Zoomable.zoom_out()
            else:
                Zoomable.zoom_in()
            # Scroll so position remains in place.
            x, unused_y = event_widget.translate_coordinates(self.layout, event.x, event.y)
            self.hadj.set_value(self.ns_to_pixel(position) - x)
            return False

        device = event.get_source_device() or event.device
        if device and device.get_source() in TOUCH_INPUT_SOURCES:
            scroll_x = delta_x
            scroll_y = delta_y
        else:
            scroll_x = delta_y
            scroll_y = 0
            if event.get_state() & Gdk.ModifierType.SHIFT_MASK:
                scroll_x, scroll_y = scroll_y, scroll_x

        self.__scroll_adjustment(self.hadj, scroll_x)
        self.__scroll_adjustment(self.vadj, scroll_y)

        return False

    def __scroll_adjustment(self, adj, factor):
        """Changes the adjustment's value depending on the page size.

        The delta is the page_size of adj to the power of 2/3, for example:
        f(200) = 34, f(600) = 71, f(1000) = 100.

        Args:
            adj (Gtk.Adjustment): The adjustment to be changed.
            factor (int): Factor applied to the delta. -1 to scroll up/left,
                1 to scroll down/right.
        """
        adj.set_value(adj.get_value() + factor * adj.props.page_size ** (2 / 3))

    def get_sources_at_position(self, position):
        """Gets video sources at the current position on all layers.

        Returns:
            List[GES.VideoSource]: The found video sources.
        """
        sources = []
        for layer in self.ges_timeline.layers:
            clips = layer.get_clips()
            for clip in clips:
                start = clip.get_start()
                duration = clip.get_duration()
                if start <= position <= duration + start:
                    source = clip.find_track_element(None, GES.VideoSource)
                    if source:
                        sources.append(source)
                    continue
        return sources

    def update_visible_overlays(self):
        sources = self.get_sources_at_position(self.__last_position)
        self.app.gui.editor.viewer.overlay_stack.set_current_sources(sources)

    def set_next_seek_position(self, next_seek_position):
        """Sets the position the playhead seeks to on the next button-release.

        Args:
            next_seek_position (int): the position to seek to
        """
        self.__next_seek_position = next_seek_position

    def _button_press_event_cb(self, unused_widget, event):
        """Handles a mouse button press event."""
        self.debug("PRESSED %s", event)
        self.app.gui.editor.focus_timeline()

        event_widget = Gtk.get_event_widget(event)

        res, button = event.get_button()
        if res and button == 1:
            self.dragging_element = self._get_parent_of_type(event_widget, Clip)
            if isinstance(event_widget, TrimHandle):
                self.__clicked_handle = event_widget
            self.debug("Dragging element is %s", self.dragging_element)

            if self.dragging_element:
                self.__drag_start_x = event.x
                self._on_layer = self.dragging_element.layer.ges_layer
                self.dragging_group = self.selection.group()
            else:
                layer_controls = self._get_parent_of_type(event_widget, LayerControls)
                if layer_controls:
                    self.__moving_layer = layer_controls.ges_layer
                    self.app.action_log.begin("move layer",
                                              finalizing_action=CommitTimelineFinalizingAction(self._project.pipeline),
                                              toplevel=True)
                else:
                    self.layout.marquee.set_start_position(event)

        self.scrubbing = res and button == 3
        if self.scrubbing:
            self._seek(event)
            clip = self._get_parent_of_type(event_widget, Clip)
            if clip:
                clip.shrink_trim_handles()

        self._scrolling = res and button == 2
        if self._scrolling:
            # pylint: disable=attribute-defined-outside-init
            self._scroll_start_x = event.x
            self._scroll_start_y = event.y

    def _button_release_event_cb(self, unused_widget, event):
        allow_seek = not self.__got_dragged

        res, button = event.get_button()
        if self.dragging_element:
            self.drag_end()
        elif self.__moving_layer:
            self.__end_moving_layer()
            return False
        elif res and button == 1:
            clips = self.layout.marquee.find_clips()
            self.selection.set_selection(clips, SELECT)
            self.layout.marquee.hide()

        self.scrubbing = False

        self._scrolling = False

        if allow_seek and res and button == 1:
            if self.app.settings.leftClickAlsoSeeks:
                if self.__next_seek_position is not None:
                    self._project.pipeline.simple_seek(self.__next_seek_position)
                    self.__next_seek_position = None
                else:
                    event_widget = Gtk.get_event_widget(event)
                    if self._get_parent_of_type(event_widget, LayerControls) is None:
                        self._seek(event)

            # Allowing group clips selection by shift+clicking anywhere on the timeline.
            if self.get_parent().shift_mask:
                last_clicked_layer = self.last_clicked_layer
                if not last_clicked_layer:
                    clicked_layer, click_pos = self.get_clicked_layer_and_pos(event)
                    self.set_selection_meta_info(clicked_layer, click_pos, SELECT)
                else:
                    last_click_pos = self.last_click_pos
                    cur_clicked_layer, cur_click_pos = self.get_clicked_layer_and_pos(event)
                    clips = self.get_clips_in_between(
                        last_clicked_layer, cur_clicked_layer, last_click_pos, cur_click_pos)
                    self.selection.set_selection(clips, SELECT)
            elif not self.get_parent().control_mask:
                clicked_layer, click_pos = self.get_clicked_layer_and_pos(event)
                self.set_selection_meta_info(clicked_layer, click_pos, SELECT)

        self.__end_snap()
        self.update_visible_overlays()

        return False

    def set_selection_meta_info(self, clicked_layer, click_pos, mode):
        if mode == UNSELECT:
            self.last_clicked_layer = None
            self.last_click_pos = 0
        else:
            self.last_clicked_layer = clicked_layer
            self.last_click_pos = click_pos

    def get_clicked_layer_and_pos(self, event):
        """Gets layer and position in the timeline where user clicked."""
        event_widget = Gtk.get_event_widget(event)
        x, y = event_widget.translate_coordinates(self.layout.layers_vbox, event.x, event.y)
        clicked_layer = self.get_layer_at(y)[0]
        click_pos = max(0, self.pixel_to_ns(x))
        return clicked_layer, click_pos

    def get_clips_in_between(self, layer1, layer2, pos1, pos2):
        """Gets all clips between pos1 and pos2 within layer1 and layer2."""
        layers = self.ges_timeline.get_layers()
        layer1_pos = layer1.props.priority
        layer2_pos = layer2.props.priority

        if layer2_pos >= layer1_pos:
            layers_pos = range(layer1_pos, layer2_pos + 1)
        else:
            layers_pos = range(layer2_pos, layer1_pos + 1)

        # The interval in which the clips will be selected.
        start = min(pos1, pos2)
        end = max(pos1, pos2)

        clips = set()
        for layer_pos in layers_pos:
            layer = layers[layer_pos]
            clips.update(layer.get_clips_in_interval(start, end))

        grouped_clips = set()
        # Also include those clips which are grouped with currently selected clips.
        for clip in clips:
            toplevel = clip.get_toplevel_parent()
            if isinstance(toplevel, GES.Group):
                grouped_clips.update([c for c in toplevel.get_children(True)
                                      if isinstance(c, GES.Clip)])

        return clips.union(grouped_clips)

    def clips(self):
        for layer in self.ges_timeline.get_layers():
            for clip in layer.get_clips():
                yield clip

    def _motion_notify_event_cb(self, unused_widget, event):
        if self.dragging_element:
            if isinstance(self.dragging_element, TransitionClip) and \
                    not self.__clicked_handle:
                # Don't allow dragging a transition.
                return False

            state = event.get_state()
            if isinstance(state, tuple):
                state = state[1]
            if not state & Gdk.ModifierType.BUTTON1_MASK:
                self.drag_end()
                return False

            if self.got_dragged or self.__past_threshold(event):
                event_widget = Gtk.get_event_widget(event)
                x, y = event_widget.translate_coordinates(self.layout.layers_vbox, event.x, event.y)
                self.__drag_update(x, y)
                self.got_dragged = True
        elif self.__moving_layer:
            event_widget = Gtk.get_event_widget(event)
            unused_x, y = event_widget.translate_coordinates(self, event.x, event.y)
            layer, unused_on_sep = self.get_layer_at(
                y, prefer_ges_layer=self.__moving_layer,
                past_middle_when_adjacent=True)
            if layer != self.__moving_layer:
                priority = layer.get_priority()
                self.move_layer(self.__moving_layer, priority)
        elif self.layout.marquee.is_visible():
            self.layout.marquee.move(event)
        elif self.scrubbing:
            self._seek(event)
        elif self._scrolling:
            self.__scroll(event)

        return False

    def __past_threshold(self, event):
        threshold = 0
        tool = event.get_device_tool()
        if tool:
            if tool.get_tool_type() in {Gdk.DeviceToolType.PEN,
                                        Gdk.DeviceToolType.ERASER}:
                # Wait for the user to drag at least 3 pixels in any direction
                # before dragging when using a stylus. This avoids issues
                # with digitizer tablets where there may be some movement in
                # the stylus while clicking.
                threshold = 3

        delta_x = abs(self.__drag_start_x - event.x)

        return delta_x > threshold

    def _seek(self, event):
        event_widget = Gtk.get_event_widget(event)
        x, unused_y = event_widget.translate_coordinates(self.layout.layers_vbox, event.x, event.y)
        position = max(0, self.pixel_to_ns(x))
        self._project.pipeline.simple_seek(position)

    def __scroll(self, event):
        # determine how much to move the canvas
        x_diff = self._scroll_start_x - event.x
        self.hadj.set_value(self.hadj.get_value() + x_diff)
        y_diff = self._scroll_start_y - event.y
        self.vadj.set_value(self.vadj.get_value() + y_diff)

    def update_position(self):
        for ges_layer in self.ges_timeline.get_layers():
            ges_layer.ui.update_position()

    def add_clip_to_layer(self, ges_layer, asset, start):
        if asset.is_image():
            clip_duration = self.app.settings.imageClipLength * \
                Gst.SECOND / 1000.0
            max_duration = 0
        else:
            clip_duration = asset_get_duration(asset)
            max_duration = clip_duration

<<<<<<< HEAD
        ges_clip = ges_layer.add_asset(asset, start, 0, clip_duration, asset.get_supported_formats())
=======
        ges_clip = ges_layer.add_asset(asset, start, 0, clip_duration,
                                       asset.get_supported_formats())
>>>>>>> d9ec823a
        if not ges_clip:
            return ges_clip

        # Tell GES that the max duration is our newly compute max duration
        # so it has the proper information when doing timeline editing.
        if max_duration and ges_clip.props.max_duration > max_duration:
            ges_clip.props.max_duration = max_duration
        return ges_clip

    def __create_clips(self, x, y):
        """Creates the clips for an asset drag operation.

        Args:
            x (int): The x coordinate relative to the layers box.
            y (int): The y coordinate relative to the layers box.
        """
        placement = 0
        self.dragging_element = None

        assets = self._project.assets_for_uris(self.drop_data)
        if not assets:
            self._project.add_uris(self.drop_data)
            return False

        ges_clips = []
        for asset in assets:

            ges_layer, unused_on_sep = self.get_layer_at(y)
            if not placement:
                placement = self.pixel_to_ns(x)
            placement = max(0, placement)

            self.debug("Creating %s at %s", asset.props.id, Gst.TIME_ARGS(placement))

            ges_clip = self.add_clip_to_layer(ges_layer, asset, placement)
            if not ges_clip:
                return False

            placement += ges_clip.props.duration
            ges_clip.first_placement = True
            self._project.pipeline.commit_timeline()

            ges_clips.append(ges_clip)

        if ges_clips:
            ges_clip = ges_clips[0]
            self.dragging_element = ges_clip.ui
            self._on_layer = ges_layer
            self.dropping_clips = True

            self.selection.set_selection(ges_clips, SELECT)

            self.dragging_group = self.selection.group()

        return True

    def _drag_motion_cb(self, widget, context, x, y, timestamp):
        target = self.drag_dest_find_target(context, None)
        if not target:
            Gdk.drag_status(context, 0, timestamp)
            return True

        if not self.drop_data_ready:
            # We don't know yet the details of what's being dragged.
            # Ask for the details.
            self.drag_get_data(context, target, timestamp)
        elif target.name() == URI_TARGET_ENTRY.target:
            x, y = widget.translate_coordinates(self.layout.layers_vbox, x, y)
            if not self.dropping_clips:
                # The preview clips have not been created yet.
                self.__create_clips(x, y)
            self.__drag_update(x, y)
        Gdk.drag_status(context, Gdk.DragAction.COPY, timestamp)
        return True

    def _drag_leave_cb(self, unused_widget, context, unused_timestamp):
        # De-highlight the separators. We still need to remember them.
        # See how __on_separators is used in __dragDropCb for details
        self._set_separators_prelight(False)

        target = self.drag_dest_find_target(context, None)
        if self.dragging_element:
            self.__last_clips_on_leave = [(clip.get_layer(), clip)
                                          for clip in self.dragging_group.get_children(False)]
            self.drop_data_ready = False
            if self.dropping_clips:
                self.selection.set_selection([], SELECT)
                for clip in self.dragging_group.get_children(False):
                    clip.get_layer().remove_clip(clip)
                self._project.pipeline.commit_timeline()

            self.dragging_element = None
            self.__got_dragged = False
            self.dropping_clips = False
            self.dragging_group.ungroup(recursive=False)
            self.dragging_group = None
        elif target == URI_TARGET_ENTRY.target:
            self.clean_drop_data()

    def clean_drop_data(self):
        self.drop_data_ready = False
        self.drop_data = None
        self.dropping_clips = False

    def _drag_drop_cb(self, unused_widget, context, x, y, timestamp):
        # Same as in insertEnd: this value changes during insertion, snapshot
        # it
        zoom_was_fitted = self.zoomed_fitted

        target = self.drag_dest_find_target(context, None).name()
        success = True
        self.clean_drop_data()
        if target == URI_TARGET_ENTRY.target:
            if self.__last_clips_on_leave:
                pipeline = self._project.pipeline
                with self.app.action_log.started("add clip",
                                                 finalizing_action=CommitTimelineFinalizingAction(pipeline),
                                                 toplevel=True):
                    if self.__on_separators:
                        priority = self.separator_priority(self.__on_separators[1])
                        created_layer = self.create_layer(priority)
                    else:
                        created_layer = None
                    for layer, clip in self.__last_clips_on_leave:
                        if created_layer:
                            layer = created_layer
                        clip.first_placement = False
                        layer.add_clip(clip)

                if zoom_was_fitted:
                    self.set_best_zoom_ratio()

                self.drag_end()
        else:
            success = False

        Gtk.drag_finish(context, success, False, timestamp)
        return success

    def _drag_data_received_cb(self, unused_widget, unused_context, unused_x,
                               unused_y, selection_data, unused_info, timestamp):
        data_type = selection_data.get_data_type().name()
        if not self.drop_data_ready:
            self.__last_clips_on_leave = None
            if data_type == URI_TARGET_ENTRY.target:
                self.drop_data = selection_data.get_uris()
                self.drop_data_ready = True
            elif data_type == EFFECT_TARGET_ENTRY.target:
                # Dragging an effect from the Effect Library.
                factory_name = str(selection_data.get_data(), "UTF-8")
                self.drop_data = factory_name
                self.drop_data_ready = True

    # Handle layers
    def _layer_added_cb(self, unused_ges_timeline, ges_layer):
        self._add_layer(ges_layer)
        self.__update_layers()

    def move_layer(self, ges_layer, index):
        self.debug("Moving layer %s to %s", ges_layer.props.priority, index)
        ges_layers = self.ges_timeline.get_layers()
        ges_layers.remove(ges_layer)
        ges_layers.insert(index, ges_layer)
        for i, ges_layer2 in enumerate(ges_layers):
            if ges_layer2.props.priority != i:
                ges_layer2.props.priority = i

    def _add_layer(self, ges_layer):
        """Adds widgets for controlling and showing the specified layer."""
        layer = Layer(ges_layer, self)
        ges_layer.ui = layer

        if not self._separators:
            # Make sure the first layer has separators above it.
            self.__add_separators()

        control = LayerControls(ges_layer, self.app)
        control.show_all()
        self._layers_controls_vbox.pack_start(control, False, False, 0)
        ges_layer.control_ui = control
        # Check the media types so the controls are set up properly.
        layer.check_media_types()

        self.layout.layers_vbox.pack_start(layer, False, False, 0)
        layer.show()

        self.__add_separators()

        ges_layer.connect("notify::priority", self.__layer_priority_changed_cb)

    def __add_separators(self):
        """Adds separators to separate layers."""
        controls_separator = SpacedSeparator()
        controls_separator.show()
        self._layers_controls_vbox.pack_start(controls_separator, False, False, 0)

        separator = SpacedSeparator()
        separator.show()
        self.layout.layers_vbox.pack_start(separator, False, False, 0)

        self._separators.append((controls_separator, separator))

    def __layer_priority_changed_cb(self, unused_ges_layer, unused_pspec):
        """Handles the changing of a layer's priority."""
        self.__update_layers()

    def __update_layers(self):
        """Updates the layer widgets if their priorities are in good order."""
        ges_layers = self.ges_timeline.get_layers()
        if not ges_layers:
            # Nothing to update.
            return

        priorities = [ges_layer.props.priority for ges_layer in ges_layers]
        if priorities != list(range(len(priorities))):
            self.debug("Layers still being shuffled, not updating widgets: %s", priorities)
            return
        self.debug("Updating layers widgets positions")
        self.__update_separator(0)
        for ges_layer in ges_layers:
            self.__update_layer(ges_layer)
            self.__update_separator(ges_layer.props.priority + 1)

    def __update_separator(self, priority):
        """Sets the position of the separators in their parent."""
        position = priority * 2
        controls_separator, layers_separator = self._separators[priority]
        vbox = self._layers_controls_vbox
        vbox.child_set_property(controls_separator, "position", position)
        vbox = self.layout.layers_vbox
        vbox.child_set_property(layers_separator, "position", position)

    def __update_layer(self, ges_layer):
        """Sets the position of the layer and its controls in their parent."""
        position = ges_layer.props.priority * 2 + 1
        vbox = self._layers_controls_vbox
        vbox.child_set_property(ges_layer.control_ui, "position", position)
        vbox = self.layout.layers_vbox
        vbox.child_set_property(ges_layer.ui, "position", position)

    def _remove_layer(self, ges_layer):
        self.info("Removing layer: %s", ges_layer.props.priority)
        self.layout.layers_vbox.remove(ges_layer.ui)
        self._layers_controls_vbox.remove(ges_layer.control_ui)
        ges_layer.disconnect_by_func(self.__layer_priority_changed_cb)

        # Remove extra separators.
        controls_separator, separator = self._separators.pop()
        self.layout.layers_vbox.remove(separator)
        self._layers_controls_vbox.remove(controls_separator)

        ges_layer.ui.release()
        ges_layer.ui = None
        ges_layer.control_ui = None

    def _layer_removed_cb(self, unused_ges_timeline, ges_layer):
        self._remove_layer(ges_layer)
        self.__update_layers()

    def separator_priority(self, separator):
        position = self.layout.layers_vbox.child_get_property(separator, "position")
        assert position % 2 == 0
        return int(position / 2)

    # Interface Zoomable
    def zoom_changed(self):
        if not self.ges_timeline:
            # Probably the app starts and there is no project/timeline yet.
            return

        self.update_snapping_distance()
        self.zoomed_fitted = False

        self.update_position()

    def set_best_zoom_ratio(self, allow_zoom_in=False):
        """Sets the zoom level so that the entire timeline is in view."""
        duration = 0 if not self.ges_timeline else self.ges_timeline.get_duration()
        if not duration:
            return

        # Add Gst.SECOND - 1 to the timeline duration to make sure the
        # last second of the timeline will be in view.
        timeline_duration = duration + Gst.SECOND - 1
        timeline_duration_s = int(timeline_duration / Gst.SECOND)
        self.debug("Adjusting zoom for a timeline duration of %s secs",
                   timeline_duration_s)

        zoom_ratio = self.layout.get_allocation().width / timeline_duration_s
        nearest_zoom_level = Zoomable.compute_zoom_level(zoom_ratio)
        if nearest_zoom_level >= Zoomable.get_current_zoom_level() and not allow_zoom_in:
            # This means if we continue we'll zoom in.
            if not allow_zoom_in:
                # For example when the user zoomed out and is adding clips
                # to the timeline, zooming in would be confusing.
                self.log("The entire timeline is already visible")
                return

        Zoomable.set_zoom_level(nearest_zoom_level)
        self.update_snapping_distance()

        # Only do this at the very end, after updating the other widgets.
        self.log("Setting 'zoomed_fitted' to True")
        self.zoomed_fitted = True

        self.hadj.set_value(0)

    def __get_editing_mode(self):
        if not self.editing_context:
            is_handle = False
        else:
            is_handle = self.editing_context.edge != GES.Edge.EDGE_NONE

        parent = self.get_parent()
        autoripple_active = self.app.settings.timelineAutoRipple and in_devel()
        if parent.shift_mask or autoripple_active:
            return GES.EditMode.EDIT_RIPPLE
        if is_handle and parent.control_mask:
            return GES.EditMode.EDIT_ROLL
        elif is_handle:
            return GES.EditMode.EDIT_TRIM
        return GES.EditMode.EDIT_NORMAL

    def get_layer_at(self, y, prefer_ges_layer=None, past_middle_when_adjacent=False):
        ges_layers = self.ges_timeline.get_layers()
        if y < SEPARATOR_HEIGHT:
            # The cursor is at the top, above the first layer.
            self.debug("Returning very first layer")
            ges_layer = ges_layers[0]
            separators = self._separators[0]
            return ges_layer, separators

        # This means if an asset is dragged directly on a separator,
        # it will prefer the layer below the separator, if any.
        # Otherwise, it helps choosing a layer as close to prefer_ges_layer
        # as possible when having an option (y is between two layers).
        prefer_after = True

        if past_middle_when_adjacent:
            index_preferred = prefer_ges_layer.get_priority()
            height_preferred = prefer_ges_layer.ui.get_allocation().height

        for i, ges_layer in enumerate(ges_layers):
            layer_rect = ges_layer.ui.get_allocation()
            layer_y = layer_rect.y
            layer_height = layer_rect.height
            if layer_y <= y < layer_y + layer_height:
                # The cursor is exactly on ges_layer.
                if past_middle_when_adjacent:
                    # Check if far enough from prefer_ges_layer.
                    delta = index_preferred - ges_layer.get_priority()
                    if (delta == 1 and y >= layer_y + height_preferred) or \
                            (delta == -1 and y < layer_y + layer_height - height_preferred):
                        # ges_layer is adjacent to prefer_ges_layer, but the cursor
                        # is not far enough to warrant a change.
                        return prefer_ges_layer, []
                return ges_layer, []

            # Check if there are more layers.
            try:
                next_ges_layer = ges_layers[i + 1]
            except IndexError:
                # Nope, the cursor is below the last layer.
                self.debug("Returning very last layer")
                return ges_layer, self._separators[i + 1]

            if ges_layer == prefer_ges_layer:
                # Choose a layer as close to prefer_ges_layer as possible.
                prefer_after = False

            if layer_y + layer_height <= y < next_ges_layer.ui.get_allocation().y:
                # The cursor is between this layer and the one below.
                if prefer_after:
                    ges_layer = next_ges_layer
                separators = self._separators[i + 1]
                self.debug("Returning layer %s, separators: %s", ges_layer, separators)
                return ges_layer, separators

        return None

    def _set_separators_prelight(self, light):
        for sep in self.__on_separators:
            if light:
                set_children_state_recurse(sep, Gtk.StateFlags.PRELIGHT)
            else:
                unset_children_state_recurse(sep, Gtk.StateFlags.PRELIGHT)

    def __drag_update(self, x, y):
        """Updates a clip or asset drag operation.

        Args:
            x (int): The x coordinate relative to the layers box.
            y (int): The y coordinate relative to the layers box.
        """
        if not self.dragging_element:
            return

        if self.__got_dragged is False:
            self.__got_dragged = True
            if self.__clicked_handle:
                edit_mode = GES.EditMode.EDIT_TRIM
                dragging_edge = self.__clicked_handle.edge
            else:
                edit_mode = GES.EditMode.EDIT_NORMAL
                dragging_edge = GES.Edge.EDGE_NONE

            self.editing_context = EditingContext(self.dragging_element.ges_clip,
                                                  self.ges_timeline,
                                                  edit_mode,
                                                  dragging_edge,
                                                  self.app,
                                                  not self.dropping_clips)

        mode = self.__get_editing_mode()
        self.editing_context.set_mode(mode)

        if self.editing_context.edge is GES.Edge.EDGE_END:
            position = self.pixel_to_ns(x - int(self.__drag_start_x) + self.__clicked_handle.get_allocated_width())
        else:
            position = self.pixel_to_ns(x - int(self.__drag_start_x))

        self._set_separators_prelight(False)
        res = self.get_layer_at(y, prefer_ges_layer=self._on_layer)
        self._on_layer, self.__on_separators = res
        if (mode != GES.EditMode.EDIT_NORMAL or
                self.dragging_group.props.height > 1):
            # When dragging clips from more than one layer, do not allow
            # them to be dragged between layers to create a new layer.
            self.__on_separators = []

        self._separator_accepting_drop = False
        if self._separator_accepting_drop_id:
            GLib.source_remove(self._separator_accepting_drop_id)
            self._separator_accepting_drop_id = 0
        if self.__on_separators:
            self._separator_accepting_drop_id = GLib.timeout_add(SEPARATOR_ACCEPTING_DROP_INTERVAL_MS,
                                                                 self._separator_accepting_drop_timeout_cb)

        self.editing_context.edit_to(position, self._on_layer)

    def _separator_accepting_drop_timeout_cb(self):
        self._separator_accepting_drop_id = 0
        self._set_separators_prelight(True)
        self._separator_accepting_drop = True

    def create_layer(self, priority):
        """Adds a new layer to the GES timeline."""
        self.debug("Creating layer: priority = %s", priority)
        ges_layers = self.ges_timeline.get_layers()
        assert 0 <= priority <= len(ges_layers)
        new_ges_layer = GES.Layer.new()
        new_ges_layer.props.priority = priority

        for ges_layer in ges_layers:
            if priority <= ges_layer.get_priority():
                ges_layer.props.priority += 1

        self.ges_timeline.add_layer(new_ges_layer)

        return new_ges_layer

    def drag_end(self):
        if self.editing_context:
            self.__end_snap()

            if self._separator_accepting_drop and self.__on_separators and self.__got_dragged and not self.__clicked_handle:
                priority = self.separator_priority(self.__on_separators[1])
                ges_layer = self.create_layer(priority)
                position = self.editing_context.new_position
                self.editing_context.edit_to(position, ges_layer)

            self.editing_context.finish()

        self.dragging_element = None
        if self.dragging_group is not None:
            self.dragging_group.ungroup(recursive=False)
            self.dragging_group = None
        self.__clicked_handle = None
        self.__got_dragged = False
        self.editing_context = None

        for ges_layer in self.ges_timeline.get_layers():
            ges_layer.ui.check_media_types()

        self._set_separators_prelight(False)
        self.__on_separators = []

    def __end_moving_layer(self):
        self.app.action_log.commit("move layer")
        self.__moving_layer = None


class TimelineContainer(Gtk.Grid, Zoomable, Loggable):
    """Widget for zoom box, ruler, timeline, scrollbars and toolbar."""

    def __init__(self, app):
        Zoomable.__init__(self)
        Gtk.Grid.__init__(self)
        Loggable.__init__(self)

        self.app = app
        self._settings = self.app.settings
        self.shift_mask = False
        self.control_mask = False

        self._project = None
        self.ges_timeline = None
        self.__copied_group = None

        self._create_ui()
        self._create_actions()

        self.timeline.connect("size-allocate", self.__timeline_size_allocate_cb)

    # Public API

    def update_clips_asset(self, asset, proxy):
        """Updates the relevant clips to use the asset or the proxy.

        Args:
            asset (GES.Asset): Only the clips who's current asset's target is
                this will be updated.
            proxy (Ges.Asset): The proxy to use, or None to use the asset itself.
        """
        original_asset = get_proxy_target(asset)
        replacement_asset = proxy or asset
        for clip in self.timeline.clips():
            if not isinstance(clip, GES.UriClip):
                continue
            if get_proxy_target(clip) == original_asset:
                clip.set_asset(replacement_asset)
        self._project.pipeline.commit_timeline()

    def insert_assets(self, assets, position=None):
        """Creates clips out of the specified assets on the longest layer."""
        layer = self._get_longest_layer()
        self._insert_clips_and_assets(assets, position, layer)

    def insert_clips_on_first_layer(self, clips, position=None):
        """Adds clips to the timeline on the first layer."""
        with self.app.action_log.started("insert on first layer",
                                         finalizing_action=CommitTimelineFinalizingAction(self._project.pipeline)):
            layers = self.ges_timeline.get_layers()
            first_layer = layers[0]
            start = self.__get_insert_position(position)
            end = start + sum([clip.get_duration() for clip in clips])
            intersecting_clips = first_layer.get_clips_in_interval(start, end)
            if intersecting_clips:
                first_layer = self.timeline.create_layer(0)
            self._insert_clips_and_assets(clips, start, first_layer)

    def _insert_clips_and_assets(self, objs, position, layer):
        if self.ges_timeline is None:
            raise TimelineError("No ges_timeline set, this is a bug")

        # We need to snapshot this value, because we only do the zoom fit at the
        # end of clip insertion, but inserting multiple clips eventually changes
        # the value of zoomed_fitted as clips get progressively inserted.
        zoom_was_fitted = self.timeline.zoomed_fitted

        initial_position = self.__get_insert_position(position)
        clip_position = initial_position

        with self.app.action_log.started("add asset",
                                         finalizing_action=CommitTimelineFinalizingAction(self._project.pipeline)):
            for obj in objs:
                if isinstance(obj, GES.Clip):
                    obj.set_start(clip_position)
                    layer.add_clip(obj)
                    duration = obj.get_duration()
                elif isinstance(obj, GES.Asset):
                    ges_clip = self.timeline.add_clip_to_layer(layer, obj, clip_position)
                    duration = ges_clip.props.duration
                else:
                    raise TimelineError("Cannot insert: %s" % type(obj))
                clip_position += duration
        self.app.gui.editor.focus_timeline()

        if zoom_was_fitted:
            self.timeline.set_best_zoom_ratio()
        else:
            self.scroll_to_pixel(Zoomable.ns_to_pixel(initial_position))

    def __get_insert_position(self, position):
        if position is None:
            return self._project.pipeline.get_position()
        if position < 0:
            return self.ges_timeline.props.duration
        return position

    def purge_asset(self, asset_id):
        """Removes all instances of an asset from the timeline."""
        layers = self.ges_timeline.get_layers()
        for layer in layers:
            for clip in layer.get_clips():
                if asset_id == clip.get_id():
                    layer.remove_clip(clip)
        self._project.pipeline.commit_timeline()

    def scroll_to_pixel(self, x):
        if x > self.timeline.hadj.props.upper:
            # We can't scroll yet, because the canvas needs to be updated
            GLib.idle_add(self._scroll_to_pixel, x)
        else:
            self._scroll_to_pixel(x)

    def set_project(self, project):
        """Connects to the project's timeline and pipeline."""
        if self._project:
            self.markers.markers_container = None

        self._project = project

        if project:
            self.ges_timeline = project.ges_timeline
        else:
            self.ges_timeline = None

        self.timeline.set_project(project)

        if project:
            self.ruler.set_pipeline(project.pipeline)
            self.ruler.zoom_changed()

            self.timeline.set_best_zoom_ratio(allow_zoom_in=True)
            self.timeline.update_snapping_distance()
            self.markers.markers_container = project.ges_timeline.get_marker_list("markers")

    def update_actions(self):
        selection = self.timeline.selection
        selection_non_empty = bool(selection)
        self.delete_action.set_enabled(selection_non_empty)
        self.delete_and_shift_action.set_enabled(selection_non_empty)
        self.group_action.set_enabled(selection.can_group)
        self.ungroup_action.set_enabled(selection.can_ungroup)
        self.copy_action.set_enabled(selection_non_empty)
        can_paste = bool(self.__copied_group)
        self.paste_action.set_enabled(can_paste)
        self.keyframe_action.set_enabled(selection_non_empty)
        project_loaded = bool(self._project)
        self.backward_one_frame_action.set_enabled(project_loaded)
        self.forward_one_frame_action.set_enabled(project_loaded)
        self.backward_one_second_action.set_enabled(project_loaded)
        self.forward_one_second_action.set_enabled(project_loaded)

    # Internal API

    def _create_ui(self):
        left_size_group = Gtk.SizeGroup.new(Gtk.SizeGroupMode.HORIZONTAL)
        self.zoom_box = ZoomBox(self)
        left_size_group.add_widget(self.zoom_box)

        self.timeline = Timeline(self.app, left_size_group)

        # Vertical Scrollbar. It will be displayed only when needed.
        self.vscrollbar = Gtk.Scrollbar(orientation=Gtk.Orientation.VERTICAL,
                                        adjustment=self.timeline.vadj)
        self.vscrollbar.get_style_context().add_class("background")

        hscrollbar = Gtk.Scrollbar(orientation=Gtk.Orientation.HORIZONTAL,
                                   adjustment=self.timeline.hadj)
        hscrollbar.get_style_context().add_class("background")

        self.ruler = ScaleRuler(self)
        self.ruler.props.hexpand = True

        builder = Gtk.Builder()
        builder.add_from_file(os.path.join(get_ui_dir(), "timelinetoolbar.ui"))
        self.toolbar = builder.get_object("timeline_toolbar")
        self.toolbar.get_style_context().add_class(Gtk.STYLE_CLASS_INLINE_TOOLBAR)
        self.toolbar.get_accessible().set_name("timeline toolbar")

        self.gapless_button = builder.get_object("gapless_button")
        self.gapless_button.set_active(self._settings.timelineAutoRipple)

        self.markers = MarkersBox(self.app, hadj=self.timeline.hadj)

        self.attach(self.markers, 1, 0, 1, 1)
        self.attach(self.zoom_box, 0, 1, 1, 1)
        self.attach(self.ruler, 1, 1, 1, 1)
        self.attach(self.timeline, 0, 2, 2, 1)
        self.attach(self.vscrollbar, 2, 2, 1, 1)
        self.attach(hscrollbar, 1, 3, 1, 1)
        self.attach(self.toolbar, 3, 2, 1, 1)

        self.set_margin_top(SPACING)

        self.show_all()
        if not in_devel():
            self.gapless_button.hide()

        self.timeline.selection.connect(
            "selection-changed", self.__selection_changed_cb)

    def _get_longest_layer(self):
        """Returns the longest layer."""
        layers = self.ges_timeline.get_layers()
        if len(layers) == 1:
            return layers[0]

        # Create a list of (layer_length, layer) tuples.
        layer_lengths = [(max([(clip.get_start() + clip.get_duration()) for clip in layer.get_clips()] or [0]), layer)
                         for layer in layers]
        # Easily get the longest.
        unused_longest_time, longest_layer = max(layer_lengths)
        return longest_layer

    def _create_actions(self):
        # The actions below are added to this action group and thus
        # are accessible only to the self.timeline.layout and self.toolbar
        # widgets (and their children) using the "timeline" prefix.
        # When the action for an accelerator is searched, due to the "timeline"
        # prefix, the accelerators work only when the focus is on one of these
        # two widgets: the layout with the layers representation (excluding the
        # controls) and the timeline toolbar.
        group = Gio.SimpleActionGroup()
        self.timeline.layout.insert_action_group("timeline", group)
        self.timeline.add_layer_button.insert_action_group("timeline", group)
        self.toolbar.insert_action_group("timeline", group)
        self.app.shortcuts.register_group("timeline", _("Timeline"), position=30)

        # Action Search Bar.
        self.action_search = Gio.SimpleAction.new("action-search", None)
        self.action_search.connect("activate", self.__action_search_cb)
        group.add_action(self.action_search)
        self.app.shortcuts.add("timeline.action-search", ["slash"],
                               self.action_search, _("Action Search"))

        # Clips actions.
        self.delete_action = Gio.SimpleAction.new("delete-selected-clips", None)
        self.delete_action.connect("activate", self._delete_selected)
        group.add_action(self.delete_action)
        self.app.shortcuts.add("timeline.delete-selected-clips", ["Delete"],
                               self.delete_action,
                               _("Delete selected clips"))

        self.delete_and_shift_action = Gio.SimpleAction.new("delete-selected-clips-and-shift", None)
        self.delete_and_shift_action.connect("activate", self._delete_selected_and_shift)
        group.add_action(self.delete_and_shift_action)
        self.app.shortcuts.add("timeline.delete-selected-clips-and-shift", ["<Shift>Delete"],
                               self.delete_and_shift_action,
                               _("Delete selected clips and shift following ones"))

        self.group_action = Gio.SimpleAction.new("group-selected-clips", None)
        self.group_action.connect("activate", self._group_selected_cb)
        group.add_action(self.group_action)
        self.app.shortcuts.add("timeline.group-selected-clips", ["<Primary>g"],
                               self.group_action,
                               _("Group selected clips together"))

        self.ungroup_action = Gio.SimpleAction.new("ungroup-selected-clips", None)
        self.ungroup_action.connect("activate", self._ungroup_selected_cb)
        group.add_action(self.ungroup_action)
        self.app.shortcuts.add("timeline.ungroup-selected-clips", ["<Primary><Shift>g"],
                               self.ungroup_action,
                               _("Ungroup selected clips"))

        self.copy_action = Gio.SimpleAction.new("copy-selected-clips", None)
        self.copy_action.connect("activate", self.__copy_clips_cb)
        group.add_action(self.copy_action)
        self.app.shortcuts.add("timeline.copy-selected-clips", ["<Primary>c"],
                               self.copy_action,
                               _("Copy selected clips"))

        self.paste_action = Gio.SimpleAction.new("paste-clips", None)
        self.paste_action.connect("activate", self.__paste_clips_cb)
        group.add_action(self.paste_action)
        self.app.shortcuts.add("timeline.paste-clips", ["<Primary>v"],
                               self.paste_action,
                               _("Paste selected clips"))

        self.add_layer_action = Gio.SimpleAction.new("add-layer", None)
        self.add_layer_action.connect("activate", self.__add_layer_cb)
        group.add_action(self.add_layer_action)
        self.app.shortcuts.add("timeline.add-layer", ["<Primary>n"],
                               self.add_layer_action,
                               _("Add layer"))

        self.seek_forward_clip_action = Gio.SimpleAction.new("seek-forward-clip", None)
        self.seek_forward_clip_action.connect("activate", self._seek_forward_clip_cb)
        group.add_action(self.seek_forward_clip_action)
        self.app.shortcuts.add("timeline.seek-forward-clip", ["<Primary>Right"],
                               self.seek_forward_clip_action,
                               _("Seeks to the first clip edge after the playhead."))

        self.seek_backward_clip_action = Gio.SimpleAction.new("seek-backward-clip", None)
        self.seek_backward_clip_action.connect("activate", self._seek_backward_clip_cb)
        group.add_action(self.seek_backward_clip_action)
        self.app.shortcuts.add("timeline.seek-backward-clip", ["<Primary>Left"],
                               self.seek_backward_clip_action,
                               _("Seeks to the first clip edge before the playhead."))

        if in_devel():
            self.gapless_action = Gio.SimpleAction.new("toggle-gapless-mode", None)
            self.gapless_action.connect("activate", self._gaplessmode_toggled_cb)
            group.add_action(self.gapless_action)

        # Playhead actions.
        self.split_action = Gio.SimpleAction.new("split-clips", None)
        self.split_action.connect("activate", self._split_cb)
        group.add_action(self.split_action)
        self.split_action.set_enabled(True)
        self.app.shortcuts.add("timeline.split-clips", ["s"], self.split_action,
                               _("Split the clip at the position"))

        self.keyframe_action = Gio.SimpleAction.new("keyframe-selected-clips", None)
        self.keyframe_action.connect("activate", self._keyframe_cb)
        group.add_action(self.keyframe_action)
        self.app.shortcuts.add("timeline.keyframe-selected-clips", ["k"],
                               self.keyframe_action,
                               _("Add keyframe to the keyframe curve of selected clip"))

        navigation_group = Gio.SimpleActionGroup()
        self.timeline.layout.insert_action_group("navigation", navigation_group)
        self.toolbar.insert_action_group("navigation", navigation_group)
        self.app.shortcuts.register_group("navigation", _("Timeline Navigation"), position=40)

        self.zoom_in_action = Gio.SimpleAction.new("zoom-in", None)
        self.zoom_in_action.connect("activate", self._zoom_in_cb)
        navigation_group.add_action(self.zoom_in_action)
        self.app.shortcuts.add("navigation.zoom-in",
                               ["<Primary>plus", "<Primary>KP_Add", "<Primary>equal"],
                               self.zoom_in_action,
                               _("Zoom in"))

        self.zoom_out_action = Gio.SimpleAction.new("zoom-out", None)
        self.zoom_out_action.connect("activate", self._zoom_out_cb)
        navigation_group.add_action(self.zoom_out_action)
        self.app.shortcuts.add("navigation.zoom-out",
                               ["<Primary>minus", "<Primary>KP_Subtract"],
                               self.zoom_out_action,
                               _("Zoom out"))

        self.zoom_fit_action = Gio.SimpleAction.new("zoom-fit", None)
        self.zoom_fit_action.connect("activate", self._zoom_fit_cb)
        navigation_group.add_action(self.zoom_fit_action)
        self.app.shortcuts.add("navigation.zoom-fit",
                               ["<Primary>0", "<Primary>KP_0"],
                               self.zoom_fit_action,
                               _("Adjust zoom to fit the project to the window"))

        self.play_action = Gio.SimpleAction.new("play", None)
        self.play_action.connect("activate", self._play_pause_cb)
        navigation_group.add_action(self.play_action)
        self.app.shortcuts.add("navigation.play", ["space"],
                               self.play_action, _("Play"))

        self.backward_one_frame_action = Gio.SimpleAction.new("backward_one_frame", None)
        self.backward_one_frame_action.connect("activate", self._seek_backward_one_frame_cb)
        navigation_group.add_action(self.backward_one_frame_action)
        self.app.shortcuts.add("navigation.backward_one_frame", ["Left"],
                               self.backward_one_frame_action,
                               _("Seek backward one frame"))

        self.forward_one_frame_action = Gio.SimpleAction.new("forward_one_frame", None)
        self.forward_one_frame_action.connect("activate", self._seek_forward_one_frame_cb)
        navigation_group.add_action(self.forward_one_frame_action)
        self.app.shortcuts.add("navigation.forward_one_frame", ["Right"],
                               self.forward_one_frame_action,
                               _("Seek forward one frame"))

        self.backward_one_second_action = Gio.SimpleAction.new("backward_one_second", None)
        self.backward_one_second_action.connect("activate", self._seek_backward_one_second_cb)
        navigation_group.add_action(self.backward_one_second_action)
        self.app.shortcuts.add("navigation.backward_one_second",
                               ["<Shift>Left"],
                               self.backward_one_second_action,
                               _("Seek backward one second"))

        self.forward_one_second_action = Gio.SimpleAction.new("forward_one_second", None)
        self.forward_one_second_action.connect("activate", self._seek_forward_one_second_cb)
        navigation_group.add_action(self.forward_one_second_action)
        self.app.shortcuts.add("navigation.forward_one_second",
                               ["<Shift>Right"],
                               self.forward_one_second_action,
                               _("Seek forward one second"))

        self.update_actions()

    def _scroll_to_pixel(self, x):
        hadj = self.timeline.hadj
        self.log("Scroll to: %s %s %s", x, hadj.props.lower, hadj.props.upper)
        if x > hadj.props.upper:
            self.warning(
                "Position %s is bigger than the hscrollbar's upper bound (%s) - is the position really in pixels?",
                x, hadj.props.upper)
        elif x < hadj.props.lower:
            self.warning(
                "Position %s is smaller than the hscrollbar's lower bound (%s)",
                x, hadj.props.lower)

        hadj.set_value(x)

        self.timeline.update_position()
        return False

    def _delete_selected(self, unused_action, unused_parameter):
        if self.ges_timeline:
            with Previewer.manager.paused():
                with self.app.action_log.started("delete clip",
                                                 finalizing_action=CommitTimelineFinalizingAction(self._project.pipeline),
                                                 toplevel=True):
                    for clip in self.timeline.selection:
                        if isinstance(clip, GES.TransitionClip):
                            continue
                        layer = clip.get_layer()
                        layer.remove_clip(clip)

            self.timeline.selection.set_selection([], SELECT)

    def _delete_selected_and_shift(self, unused_action, unused_parameter):
        if self.ges_timeline:
            with self.app.action_log.started("delete clip and shift",
                                             finalizing_action=CommitTimelineFinalizingAction(self._project.pipeline),
                                             toplevel=True):
                start = []
                end = []

                # remove the clips and store their start/end positions
                for clip in self.timeline.selection:
                    if isinstance(clip, GES.TransitionClip):
                        continue
                    layer = clip.get_layer()
                    start.append(clip.start)
                    end.append(clip.start + clip.duration)
                    layer.remove_clip(clip)

                if start:
                    start = min(start)
                    end = max(end)
                    found_overlapping = False

                    # check if any other clips occur during that period
                    for layer in self.ges_timeline.layers:
                        for clip in layer.get_clips():
                            clip_end = clip.start + clip.duration
                            if clip_end > start and clip.start < end:
                                found_overlapping = True
                                break
                        if found_overlapping:
                            break

                    if not found_overlapping:
                        # now shift everything following cut time
                        shift_by = end - start
                        for layer in self.ges_timeline.layers:
                            for clip in layer.get_clips():
                                if clip.start >= end:
                                    clip.set_start(clip.start - shift_by)

            self.timeline.selection.set_selection([], SELECT)

    def _ungroup_selected_cb(self, unused_action, unused_parameter):
        if not self.ges_timeline:
            self.info("No ges_timeline set yet!")
            return

        with self.app.action_log.started("ungroup",
                                         finalizing_action=CommitTimelineFinalizingAction(self._project.pipeline),
                                         toplevel=True):
            toplevels = self.timeline.selection.toplevels
            for toplevel in toplevels:
                if isinstance(toplevel, GES.Group) or len(toplevels) == 1:
                    toplevel.ungroup(recursive=False)

        self.timeline.selection.set_selection([], SELECT)

    def _group_selected_cb(self, unused_action, unused_parameter):
        if not self.ges_timeline:
            self.info("No timeline set yet?")
            return

        with self.app.action_log.started("group",
                                         finalizing_action=CommitTimelineFinalizingAction(self._project.pipeline),
                                         toplevel=True):
            toplevels = self.timeline.selection.toplevels
            if toplevels:
                GES.Container.group(list(toplevels))

            # timeline.selection doesn't change during grouping,
            # we need to manually update group actions.
            self.timeline.selection.set_can_group_ungroup()
            self.update_actions()

    def __copy_clips_cb(self, unused_action, unused_parameter):
        group = self.timeline.selection.group()
        try:
            self.__copied_group = group.copy(deep=True)
            self.__copied_group.props.serialize = False
        finally:
            group.ungroup(recursive=False)
        self.update_actions()

    def __paste_clips_cb(self, unused_action, unused_parameter):
        if not self.__copied_group:
            self.info("Nothing to paste.")
            return

        position = self._project.pipeline.get_position()
        with self.app.action_log.started("paste",
                                         finalizing_action=CommitTimelineFinalizingAction(self._project.pipeline),
                                         toplevel=True):
            copied_group_shallow_copy = self.__copied_group.paste(position)
            if not copied_group_shallow_copy:
                self.info("The paste is not possible at position: %s", position)
                return

            try:
                self.__copied_group = copied_group_shallow_copy.copy(True)
                self.__copied_group.props.serialize = False
            finally:
                copied_group_shallow_copy.ungroup(recursive=False)

    def __add_layer_cb(self, unused_action, unused_parameter):
        with self.app.action_log.started("add layer",
                                         finalizing_action=CommitTimelineFinalizingAction(self._project.pipeline),
                                         toplevel=True):
            priority = len(self.ges_timeline.get_layers())
            self.timeline.create_layer(priority)

    def first_clip_edge(self, before=None, after=None):
        assert (after is not None) != (before is not None)

        if after is not None:
            start = after
            end = self.ges_timeline.props.duration
            edges = [end]
        else:
            start = 0
            end = before
            edges = [start]

        if start >= end:
            return None

        for layer in self.ges_timeline.layers:
            clips = layer.get_clips_in_interval(start, end)
            for clip in clips:
                if clip.start > start:
                    edges.append(clip.start)
                if clip.start + clip.duration < end:
                    edges.append(clip.start + clip.duration)

        if after is not None:
            return min(edges)
        else:
            return max(edges)

    def _seek_forward_clip_cb(self, unused_action, unused_parameter):
        """Seeks to the first clip edge at the right of the playhead."""
        position = self.first_clip_edge(after=self._project.pipeline.get_position())
        if position is None:
            return

        self._project.pipeline.simple_seek(position)
        self.timeline.scroll_to_playhead(align=Gtk.Align.CENTER, when_not_in_view=True)

    def _seek_backward_clip_cb(self, unused_action, unused_parameter):
        """Seeks to the first clip edge at the left of the playhead."""
        position = self.first_clip_edge(before=self._project.pipeline.get_position())
        if position is None:
            return

        self._project.pipeline.simple_seek(position)
        self.timeline.scroll_to_playhead(align=Gtk.Align.CENTER, when_not_in_view=True)

    def _align_selected_cb(self, unused_action, unused_parameter):
        if not self.ges_timeline:
            return

        progress_dialog = AlignmentProgressDialog(self.app)
        progress_dialog.window.show()
        self.app.action_log.begin("align", toplevel=True)

        def aligned_cb():  # Called when alignment is complete
            self.app.action_log.commit()
            self._project.pipeline.commit_timeline()
            progress_dialog.window.destroy()

        auto_aligner = AutoAligner(self.timeline.selection, aligned_cb)
        progress_meter = auto_aligner.start()
        progress_meter.add_watcher(progress_dialog.update_position)

    def _split_cb(self, unused_action, unused_parameter):
        """Splits clips.

        If clips are selected, split them at the current playhead position.
        Otherwise, split all clips at the playhead position.
        """
        with self.app.action_log.started("split clip", toplevel=True,
                                         finalizing_action=CommitTimelineFinalizingAction(self._project.pipeline)):
            self._split_elements(self.timeline.selection.selected)

    def _split_elements(self, clips=None):
        splitting_selection = clips is not None
        if clips is None:
            clips = []
            for layer in self.timeline.ges_timeline.get_layers():
                clips.extend(layer.get_clips())

        position = self._project.pipeline.get_position()
        splitted = False

        with self._project.pipeline.commit_timeline_after():
            for clip in clips:
                start = clip.get_start()
                end = start + clip.get_duration()
                if start < position < end:
                    layer = clip.get_layer()
                    layer.splitting_object = True
                    try:
                        self.app.write_action("split-clip",
                                              clip_name=clip.get_name(),
                                              position=float(position / Gst.SECOND))

                        clip.split(position)
                        splitted = True
                    finally:
                        layer.splitting_object = False

        if not splitted and splitting_selection:
            self._split_elements()

    def _keyframe_cb(self, unused_action, unused_parameter):
        """Toggles a keyframe on the selected clip."""
        ges_clip = self.timeline.selection.get_single_clip(GES.Clip)
        if ges_clip is None:
            return

        ges_track_elements = ges_clip.find_track_elements(None, GES.TrackType.VIDEO, GES.Source)
        ges_track_elements += ges_clip.find_track_elements(None, GES.TrackType.AUDIO, GES.Source)

        offset = self._project.pipeline.get_position() - ges_clip.props.start
        if offset <= 0 or offset >= ges_clip.props.duration:
            return
        offset += ges_clip.props.in_point

        with self.app.action_log.started("Toggle keyframe", toplevel=True):
            for ges_track_element in ges_track_elements:
                keyframe_curve = ges_track_element.ui.keyframe_curve
                keyframe_curve.toggle_keyframe(offset)

    def _play_pause_cb(self, unused_action, unused_parameter):
        self._project.pipeline.toggle_playback()

    # Gtk widget virtual methods

    def do_key_press_event(self, event):
        # This is used both for changing the selection modes and for affecting
        # the seek keyboard shortcuts further below
        if event.keyval == Gdk.KEY_Shift_L:
            self.shift_mask = True
        elif event.keyval == Gdk.KEY_Control_L:
            self.control_mask = True

    def do_key_release_event(self, event):
        if event.keyval == Gdk.KEY_Shift_L:
            self.shift_mask = False
        elif event.keyval == Gdk.KEY_Control_L:
            self.control_mask = False

    def _seek_backward_one_second_cb(self, unused_action, unused_parameter):
        self._project.pipeline.seek_relative(0 - Gst.SECOND)
        self.timeline.scroll_to_playhead(align=Gtk.Align.CENTER, when_not_in_view=True)

    def _seek_forward_one_second_cb(self, unused_action, unused_parameter):
        self._project.pipeline.seek_relative(Gst.SECOND)
        self.timeline.scroll_to_playhead(align=Gtk.Align.CENTER, when_not_in_view=True)

    def _seek_backward_one_frame_cb(self, unused_action, unused_parameter):
        self._project.pipeline.step_frame(self._project.videorate, -1)
        self.timeline.scroll_to_playhead(align=Gtk.Align.CENTER, when_not_in_view=True)

    def _seek_forward_one_frame_cb(self, unused_action, unused_parameter):

        self._project.pipeline.step_frame(self._project.videorate, 1)
        self.timeline.scroll_to_playhead(align=Gtk.Align.CENTER, when_not_in_view=True)

    def do_focus_in_event(self, unused_event):
        self.log("Timeline has grabbed focus")
        self.update_actions()

    def do_focus_out_event(self, unused_event):
        self.log("Timeline has lost focus")
        self.update_actions()

    def __timeline_size_allocate_cb(self, unused_widget, allocation):
        fits = self.timeline.layout.props.height <= allocation.height
        self.vscrollbar.set_opacity(0 if fits else 1)

    def _zoom_in_cb(self, unused_action, unused_parameter):
        Zoomable.zoom_in()

    def _zoom_out_cb(self, unused_action, unused_parameter):
        Zoomable.zoom_out()

    def _zoom_fit_cb(self, unused_action, unused_parameter):
        self.app.write_action("zoom-fit", optional_action_type=True)

        self.timeline.set_best_zoom_ratio(allow_zoom_in=True)

    def __selection_changed_cb(self, unused_selection):
        """Handles selection changing."""
        self.update_actions()

    def _gaplessmode_toggled_cb(self, unused_action, unused_parameter):
        self._settings.timelineAutoRipple = self.gapless_button.get_active()
        self.info("Automatic ripple: %s", self._settings.timelineAutoRipple)

    def __action_search_cb(self, unused_action, unused_param):
        win = ActionSearchBar(self.app)
        win.set_transient_for(self.app.gui)

        win.show_all()<|MERGE_RESOLUTION|>--- conflicted
+++ resolved
@@ -925,12 +925,8 @@
             clip_duration = asset_get_duration(asset)
             max_duration = clip_duration
 
-<<<<<<< HEAD
-        ges_clip = ges_layer.add_asset(asset, start, 0, clip_duration, asset.get_supported_formats())
-=======
         ges_clip = ges_layer.add_asset(asset, start, 0, clip_duration,
                                        asset.get_supported_formats())
->>>>>>> d9ec823a
         if not ges_clip:
             return ges_clip
 
